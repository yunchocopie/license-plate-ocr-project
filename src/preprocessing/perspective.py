--- conflicted
+++ resolved
@@ -56,97 +56,7 @@
             if angle < -45.0:
                 angle += 90.0
             
-<<<<<<< HEAD
-            # 회전 중심 및 행렬 계산
-            center = tuple(np.array(img_to_process.shape[1::-1]) / 2) # (width/2, height/2)
-            rot_mat = cv2.getRotationMatrix2D(center, angle, 1.0)
 
-            # 회전 적용 (그레이스케일 원본 이미지에 적용)
-            # 경계 영역은 흰색(255)으로 채워서 글자인식이 방해받지 않도록 함
-            rotated_image = cv2.warpAffine(img_to_process, rot_mat, img_to_process.shape[1::-1],
-                                           flags=cv2.INTER_LINEAR, borderMode=cv2.BORDER_CONSTANT, borderValue=255)
-
-            # 회전 후, 새로운 윤곽선을 찾아야 할 수 있음 (또는 회전된 box_points를 사용)
-            # 여기서는 회전된 이미지를 기반으로 다시 윤곽선을 찾아 원근 변환 시도
-            binary_rotated = cv2.adaptiveThreshold(rotated_image, 255, cv2.ADAPTIVE_THRESH_GAUSSIAN_C,
-                                               cv2.THRESH_BINARY, 11, 5)
-            contours_rotated, _ = cv2.findContours(binary_rotated, cv2.RETR_EXTERNAL, cv2.CHAIN_APPROX_SIMPLE)
-            if not contours_rotated:
-                return rotated_image # 회전만 된 이미지 반환
-            max_contour = max(contours_rotated, key=cv2.contourArea)
-            if cv2.contourArea(max_contour) < img_area * 0.01 : # 너무 작으면
-                 return rotated_image
-            rect = cv2.minAreaRect(max_contour) # 새로운 rect 사용
-            box_points = cv2.boxPoints(rect)
-            box = np.intp(box_points)
-        else: # 회전이 거의 필요 없는 경우
-            pass # rotated_image는 여전히 img_to_process (원본 그레이스케일)
-
-
-        # 원근 변환을 위한 사각형 점 찾기
-        # approxPolyDP 사용 또는 minAreaRect의 box_points 사용
-        # 여기서는 minAreaRect의 box_points를 사용 (더 안정적일 수 있음)
-        src_pts = box_points.astype("float32")
-
-        # 사각형 정렬 (좌상, 우상, 우하, 좌하)
-        src_pts_ordered = self.order_points(src_pts)
-
-        (tl, tr, br, bl) = src_pts_ordered
-        width_a = np.sqrt(((br[0] - bl[0]) ** 2) + ((br[1] - bl[1]) ** 2))
-        width_b = np.sqrt(((tr[0] - tl[0]) ** 2) + ((tr[1] - tl[1]) ** 2))
-        max_width = max(int(width_a), int(width_b))
-
-        height_a = np.sqrt(((tr[0] - br[0]) ** 2) + ((tr[1] - br[1]) ** 2))
-        height_b = np.sqrt(((tl[0] - bl[0]) ** 2) + ((tl[1] - bl[1]) ** 2))
-        max_height = max(int(height_a), int(height_b))
-
-        # 결과 이미지 크기가 너무 작거나 비율이 이상하면 원본(또는 회전된 이미지) 반환
-        if max_width < 30 or max_height < 10 or max_width / max_height < 1.5 or max_width / max_height > 5.0:
-             return rotated_image # 원본 또는 회전만 된 이미지
-
-=======
-        # 이미지 중심을 기준으로 회전 행렬 계산
-        center = tuple(np.array(image.shape[1::-1]) / 2)
-        rot_mat = cv2.getRotationMatrix2D(center, angle, 1.0)
-        
-        # 회전 적용
-        rotated = cv2.warpAffine(binary, rot_mat, image.shape[1::-1], flags=cv2.INTER_LINEAR)
-        
-        # 회전 후 윤곽선 다시 검출
-        contours, _ = cv2.findContours(rotated, cv2.RETR_EXTERNAL, cv2.CHAIN_APPROX_SIMPLE)
-        
-        # 회전 후 윤곽선이 없으면 회전만 적용된 이미지 반환
-        if not contours:
-            return rotated
-        
-        # 가장 큰 윤곽선 선택
-        max_contour = max(contours, key=cv2.contourArea)
-        
-        # 원근 보정을 위한 사각형 검출 (근사치 사용)
-        epsilon = 0.02 * cv2.arcLength(max_contour, True)
-        approx = cv2.approxPolyDP(max_contour, epsilon, True)
-        
-        # 근사 윤곽선이 4점이 아니면 회전만 적용된 이미지 반환
-        if len(approx) != 4:
-            return rotated
-        else:
-            # 근사 윤곽선 4점 사용
-            src_pts = approx.reshape(4, 2).astype(np.float32)
-        
-        # 사각형 정렬 (좌상, 우상, 우하, 좌하)
-        src_pts = self.order_points(src_pts)
-        
-        # 목표 사각형 정의 (정면 시점)
-        width = max(int(np.linalg.norm(src_pts[0] - src_pts[1])), 
-                   int(np.linalg.norm(src_pts[2] - src_pts[3])))
-        height = max(int(np.linalg.norm(src_pts[0] - src_pts[3])), 
-                    int(np.linalg.norm(src_pts[1] - src_pts[2])))
-        
-        # width, height가 너무 작으면 회전만 적용된 이미지 반환
-        if width < 10 or height < 10:
-            return rotated
-        
->>>>>>> 6af28652
         dst_pts = np.array([
             [0, 0],
             [max_width - 1, 0],
