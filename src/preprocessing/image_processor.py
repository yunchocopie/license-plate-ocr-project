--- conflicted
+++ resolved
@@ -27,31 +27,7 @@
             sigma=config.BLUR_SIGMA
         )
         self.perspective_corrector = PerspectiveCorrection()
-<<<<<<< HEAD
-        self.normalizer = Normalize(target_size=config.PLATE_SIZE)
 
-    def process(self, image,
-                perform_denoising=True,
-                perform_blur_correction=False, # 기본적으로 비활성화 (현재 이미지에는 불필요할 수 있음)
-                perform_perspective_correction=False, # 기본적으로 비활성화 (현재 이미지에는 불필요할 수 있음)
-                perform_normalization=True,
-                perform_enhancement=True):
-        """
-        번호판 이미지 전처리 실행
-
-=======
-        self.normalizer = Normalize()
-        
-        # 적응형 처리 설정 로드
-        self.adaptive_enabled = config.ADAPTIVE_PROCESSING.get('enabled', True)
-        self.quality_thresholds = config.QUALITY_THRESHOLDS
-        self.processing_levels = config.ADAPTIVE_PROCESSING.get('processing_levels', {})
-        
-    def assess_image_quality(self, image):
-        """
-        이미지 품질을 평가하여 처리 수준을 결정
-        
->>>>>>> 6af28652
         Args:
             image (numpy.ndarray): BGR 형식의 원본 번호판 이미지
             perform_denoising (bool): 노이즈 제거 수행 여부
@@ -61,29 +37,7 @@
             perform_enhancement (bool): 대비 향상 수행 여부
 
         Returns:
-<<<<<<< HEAD
-            numpy.ndarray: 전처리된 그레이스케일 번호판 이미지 (EasyOCR 입력용)
-=======
-            tuple: (품질 메트릭 dict, 처리 수준 str)
-        """
-        # 이미지 품질 평가
-        quality_metrics = assess_image_quality(image)
-        
-        # 처리 수준 결정
-        processing_level = determine_processing_level(quality_metrics)
-        
-        return quality_metrics, processing_level
-    
-    def minimal_process(self, image):
-        """
-        최소 처리 (고품질 이미지용)
-        
-        Args:
-            image (numpy.ndarray): BGR 형식의 번호판 이미지
-            
-        Returns:
-            numpy.ndarray: 최소 전처리된 번호판 이미지
->>>>>>> 6af28652
+
         """
         if image is None or image.size == 0:
             print("Warning: Input image to ImageProcessor is empty.")
@@ -98,186 +52,7 @@
             gray = cv2.cvtColor(processed_img, cv2.COLOR_BGR2GRAY)
         elif len(processed_img.shape) == 2:
             gray = processed_img.copy()
-<<<<<<< HEAD
-        else:
-            print(f"Warning: Unexpected image shape {processed_img.shape} for grayscale conversion.")
-            # 기본적으로 첫 채널 사용 시도 또는 에러 처리
-            if len(processed_img.shape) == 3 and processed_img.shape[2] == 1:
-                 gray = processed_img[:,:,0]
-            else: # 그래도 모르겠으면 일단 원본으로
-                 gray = processed_img
 
-
-        current_img = gray
-
-        # 2. 노이즈 제거 (필요한 경우에만, 약하게)
-        if perform_denoising:
-            # fastNlMeansDenoising의 h 파라미터는 노이즈 제거 강도입니다. 너무 높으면 디테일 손실.
-            current_img = cv2.fastNlMeansDenoising(current_img, None, h=5, templateWindowSize=7, searchWindowSize=21)
-
-        # 3. 흐림 보정 (선택적, 현재 이미지에는 불필요)
-        if perform_blur_correction:
-            # BlurCorrection.correct 메서드가 그레이스케일 이미지를 받도록 수정되었다고 가정
-            current_img = self.blur_corrector.correct(current_img)
-
-        # 4. 기울기/원근 보정 (선택적, 현재 이미지에는 불필요)
-        # PerspectiveCorrection.correct는 내부적으로 이진화를 할 수 있으나,
-        # 그레이스케일 이미지를 받아 처리하고 그레이스케일 결과를 반환하도록 하는 것이 좋음.
-        # 또는 여기서 이진화 후 전달 -> 결과도 이진화 이미지.
-        # 현재는 그레이스케일 이미지를 그대로 전달한다고 가정.
-        if perform_perspective_correction:
-            corrected_perspective = self.perspective_corrector.correct(current_img.copy()) # 복사본 전달
-            # 보정 결과가 유효한 경우에만 업데이트 (예: 너무 작아지지 않은 경우)
-            if corrected_perspective.shape[0] > 10 and corrected_perspective.shape[1] > 30:
-                current_img = corrected_perspective
-
-
-        # 5. 비율 정규화 (EasyOCR에 적절한 크기로)
-        if perform_normalization:
-            # Normalize.normalize는 그레이스케일 이미지를 입력으로 받고,
-            # 정규화된 그레이스케일 이미지 반환
-            current_img = self.normalizer.normalize(current_img)
-
-        # 6. 최종 대비 향상 (CLAHE) - EasyOCR 성능 향상에 도움
-        if perform_enhancement:
-            clahe = cv2.createCLAHE(clipLimit=2.0, tileGridSize=(8, 8))
-            current_img = clahe.apply(current_img)
-
-        # 7. EasyOCR은 uint8 타입의 이미지를 선호합니다.
-        if current_img.dtype != np.uint8:
-            print(f"Warning: Image dtype is {current_img.dtype}, converting to uint8.")
-            if np.max(current_img) <= 1.0 and (current_img.dtype == np.float32 or current_img.dtype == np.float64) : # 0-1 범위 float
-                current_img = (current_img * 255).astype(np.uint8)
-            else: # 다른 float 범위 또는 다른 타입
-                current_img = np.clip(current_img, 0, 255).astype(np.uint8)
-
-        # 최종적으로 그레이스케일 이미지를 반환 (EasyOCR은 그레이스케일 이미지도 잘 처리)
-        # 만약 특정 상황에서 이진화된 이미지가 더 좋다면 여기서 이진화:
-        # _, final_image = cv2.threshold(current_img, 0, 255, cv2.THRESH_BINARY + cv2.THRESH_OTSU)
-        # return final_image
-        return current_img
-
-    def apply_individual(self, image, blur=False, perspective=False, normalize=True, enhance=True):
-        # ... (이 메서드는 process 메서드의 플래그를 사용하여 유사하게 구현 가능)
-        return self.process(image,
-                            perform_denoising=True, # 기본적인 노이즈제거는 하는것이 좋음
-                            perform_blur_correction=blur,
-                            perform_perspective_correction=perspective,
-                            perform_normalization=normalize,
-                            perform_enhancement=enhance)
-
-
-=======
-        
-        # 비율 정규화 (기본)
-        normalized = self.normalizer.normalize(gray)
-        
-        # 최소한의 대비 향상
-        clahe = cv2.createCLAHE(clipLimit=1.5, tileGridSize=(4, 4))
-        enhanced = clahe.apply(normalized)
-        
-        return enhanced
-    
-    def moderate_process(self, image):
-        """
-        적당한 처리 (중간 품질 이미지용)
-        
-        Args:
-            image (numpy.ndarray): BGR 형식의 번호판 이미지
-            
-        Returns:
-            numpy.ndarray: 적당히 전처리된 번호판 이미지
-        """
-        # 이미지 복사본 생성
-        processed_img = image.copy()
-        
-        # 그레이스케일 변환
-        if len(processed_img.shape) == 3:
-            gray = cv2.cvtColor(processed_img, cv2.COLOR_BGR2GRAY)
-        else:
-            gray = processed_img.copy()
-        
-        # 가벼운 노이즈 제거
-        denoised = cv2.fastNlMeansDenoising(gray, None, 8, 7, 21)
-        
-        # 가벼운 흐림 보정
-        kernel = np.array([[-1,-1,-1], [-1,9,-1], [-1,-1,-1]])
-        sharpened = cv2.filter2D(denoised, -1, kernel)
-        
-        # 이진화
-        _, binary = cv2.threshold(sharpened, 0, 255, cv2.THRESH_BINARY + cv2.THRESH_OTSU)
-        
-        # 비율 정규화
-        normalized = self.normalizer.normalize(binary)
-        
-        # 대비 향상
-        clahe = cv2.createCLAHE(clipLimit=2.0, tileGridSize=(6, 6))
-        enhanced = clahe.apply(normalized)
-        
-        return enhanced
-    
-    def full_process(self, image):
-        """
-        전체 처리 (저품질 이미지용) - 기존 process() 메서드를 이름 변경
-        
-        Args:
-            image (numpy.ndarray): BGR 형식의 번호판 이미지
-            
-        Returns:
-            numpy.ndarray: 전체 전처리된 번호판 이미지
-        """
-        # 이미지 복사본 생성
-        processed_img = image.copy()
-        
-        # 그레이스케일 변환
-        if len(processed_img.shape) == 3:
-            gray = cv2.cvtColor(processed_img, cv2.COLOR_BGR2GRAY)
-        else:
-            gray = processed_img.copy()
-            
-        # 강한 노이즈 제거
-        denoised = cv2.fastNlMeansDenoising(gray, None, 10, 7, 21)
-        
-        # 흐림 보정
-        deblurred = self.blur_corrector.correct(denoised)
-        
-        # 이진화 (번호판은 밝은 배경에 어두운 문자)
-        _, binary = cv2.threshold(deblurred, 0, 255, cv2.THRESH_BINARY + cv2.THRESH_OTSU)
-        
-        # 기울기/원근 보정
-        warped = self.perspective_corrector.correct(binary)
-        
-        # 비율 정규화
-        normalized = self.normalizer.normalize(warped)
-        
-        # 강한 대비 향상
-        clahe = cv2.createCLAHE(clipLimit=2.5, tileGridSize=(8, 8))
-        enhanced = clahe.apply(normalized)
-        
-        # 추가적인 노이즈 제거
-        final = cv2.medianBlur(enhanced, 3)
-        
-        return final
-    
-    def process(self, image):
-        """
-        이미지 품질에 따라 적절한 전처리 자동 적용
-        
-        Args:
-            image (numpy.ndarray): BGR 형식의 번호판 이미지
-        
-        Returns:
-            numpy.ndarray: 전처리된 번호판 이미지
-        """
-        _, processing_level = self.assess_image_quality(image)
-        if processing_level == 'minimal':
-            return self.minimal_process(image)
-        elif processing_level == 'moderate':
-            return self.moderate_process(image)
-        else:
-            return self.full_process(image)
-    
->>>>>>> 6af28652
     def visualize_steps(self, image):
         steps = {'original': image.copy()}
 
@@ -306,232 +81,3 @@
         steps['normalized'] = normalized.copy()
 
         clahe = cv2.createCLAHE(clipLimit=2.0, tileGridSize=(8, 8))
-<<<<<<< HEAD
-        enhanced = clahe.apply(normalized.copy())
-        steps['enhanced_clahe'] = enhanced.copy()
-
-        # 최종 결과 (process 메서드의 기본 설정과 유사하게)
-        final_processed_image = self.process(image.copy(), perform_blur_correction=False, perform_perspective_correction=False)
-        steps['final_easyocr_input'] = final_processed_image
-
-        return steps
-=======
-        enhanced = clahe.apply(normalized)
-        
-        # 단계별 이미지 딕셔너리 반환
-        return {
-            'original': original,
-            'gray': gray,
-            'denoised': denoised,
-            'deblurred': deblurred,
-            'binary': binary,
-            'warped': warped,
-            'normalized': normalized,
-            'enhanced': enhanced,
-            'final': cv2.medianBlur(enhanced, 3)
-        }
-    
-    def visualize_adaptive_steps(self, image):
-        """
-        적응형 처리 단계별 시각화 (품질 평가 포함)
-        
-        Args:
-            image (numpy.ndarray): BGR 형식의 번호판 이미지
-            
-        Returns:
-            dict: 적응형 처리 결과 및 단계별 이미지
-        """
-        # 품질 평가
-        quality_metrics, processing_level = self.assess_image_quality(image)
-        
-        # 각 처리 수준별 결과 생성
-        minimal_result = self.minimal_process(image)
-        moderate_result = self.moderate_process(image)
-        full_result = self.full_process(image)
-        
-        # 선택된 처리 결과
-        if processing_level == 'minimal':
-            selected_result = minimal_result
-        elif processing_level == 'moderate':
-            selected_result = moderate_result
-        else:
-            selected_result = full_result
-        
-        return {
-            'original': image,
-            'quality_metrics': quality_metrics,
-            'processing_level': processing_level,
-            'processing_description': self.processing_levels.get(processing_level, {}).get('description', ''),
-            'minimal_result': minimal_result,
-            'moderate_result': moderate_result,
-            'full_result': full_result,
-            'selected_result': selected_result
-        }
-    
-    def compare_processing_levels(self, image):
-        """
-        다양한 처리 수준을 비교
-        
-        Args:
-            image (numpy.ndarray): BGR 형식의 번호판 이미지
-            
-        Returns:
-            dict: 각 처리 수준별 결과 비교
-        """
-        # 품질 평가
-        quality_metrics, recommended_level = self.assess_image_quality(image)
-        
-        # 각 처리 수준 적용
-        results = {}
-        processing_times = {}
-        
-        import time
-        
-        # 최소 처리
-        start_time = time.time()
-        results['minimal'] = self.minimal_process(image)
-        processing_times['minimal'] = time.time() - start_time
-        
-        # 적당한 처리
-        start_time = time.time()
-        results['moderate'] = self.moderate_process(image)
-        processing_times['moderate'] = time.time() - start_time
-        
-        # 전체 처리
-        start_time = time.time()
-        results['full'] = self.full_process(image)
-        processing_times['full'] = time.time() - start_time
-        
-        return {
-            'original': image,
-            'quality_metrics': quality_metrics,
-            'recommended_level': recommended_level,
-            'results': results,
-            'processing_times': processing_times,
-            'level_descriptions': {
-                level: info.get('description', '') 
-                for level, info in self.processing_levels.items()
-            }
-        }
-
-    def get_quality_report(self, image):
-        """
-        이미지 품질 상세 리포트 생성
-        
-        Args:
-            image (numpy.ndarray): BGR 형식의 번호판 이미지
-            
-        Returns:
-            dict: 상세 품질 리포트
-        """
-        quality_metrics, processing_level = self.assess_image_quality(image)
-        
-        # 품질 등급 결정
-        overall_score = quality_metrics['overall_score']
-        if overall_score >= 80:
-            quality_grade = 'Excellent'
-        elif overall_score >= 60:
-            quality_grade = 'Good'
-        elif overall_score >= 40:
-            quality_grade = 'Fair'
-        elif overall_score >= 20:
-            quality_grade = 'Poor'
-        else:
-            quality_grade = 'Very Poor'
-        
-        # 개선 권장사항 생성
-        recommendations = []
-        if quality_metrics['sharpness_norm'] < 0.5:
-            recommendations.append("이미지가 흐릿합니다. 더 선명한 촬영을 권장합니다.")
-        if quality_metrics['contrast_norm'] < 0.4:
-            recommendations.append("이미지 대비가 낮습니다. 조명 조건을 개선해보세요.")
-        if quality_metrics['noise_norm'] < 0.6:
-            recommendations.append("노이즈가 많습니다. 안정적인 촬영 환경을 권장합니다.")
-        if quality_metrics['brightness_norm'] < 0.5:
-            recommendations.append("밝기가 적절하지 않습니다. 조명을 조정해보세요.")
-        
-        if not recommendations:
-            recommendations.append("이미지 품질이 양호합니다.")
-        
-        return {
-            'quality_metrics': quality_metrics,
-            'quality_grade': quality_grade,
-            'processing_level': processing_level,
-            'processing_description': self.processing_levels.get(processing_level, {}).get('description', ''),
-            'recommendations': recommendations,
-            'score_breakdown': {
-                'sharpness': f"{quality_metrics['sharpness_norm']*100:.1f}%",
-                'contrast': f"{quality_metrics['contrast_norm']*100:.1f}%",
-                'noise': f"{quality_metrics['noise_norm']*100:.1f}%",
-                'brightness': f"{quality_metrics['brightness_norm']*100:.1f}%",
-                'overall': f"{overall_score:.1f}%"
-            }
-        }
-    
-    def set_adaptive_mode(self, enabled):
-        """
-        적응형 처리 모드 설정
-        
-        Args:
-            enabled (bool): 적응형 처리 활성화 여부
-        """
-        self.adaptive_enabled = enabled
-    
-    def get_processing_statistics(self, images):
-        """
-        여러 이미지에 대한 처리 통계 생성
-        
-        Args:
-            images (list): 이미지 목록
-            
-        Returns:
-            dict: 처리 통계 정보
-        """
-        if not images:
-            return {}
-        
-        stats = {
-            'total_images': len(images),
-            'processing_levels': {'minimal': 0, 'moderate': 0, 'full': 0},
-            'quality_scores': [],
-            'avg_quality_score': 0,
-            'quality_distribution': {'excellent': 0, 'good': 0, 'fair': 0, 'poor': 0}
-        }
-        
-        for image in images:
-            quality_metrics, processing_level = self.assess_image_quality(image)
-            
-            # 처리 수준 카운트
-            stats['processing_levels'][processing_level] += 1
-            
-            # 품질 점수 수집
-            overall_score = quality_metrics['overall_score']
-            stats['quality_scores'].append(overall_score)
-            
-            # 품질 분포 카운트
-            if overall_score >= 75:
-                stats['quality_distribution']['excellent'] += 1
-            elif overall_score >= 50:
-                stats['quality_distribution']['good'] += 1
-            elif overall_score >= 25:
-                stats['quality_distribution']['fair'] += 1
-            else:
-                stats['quality_distribution']['poor'] += 1
-        
-        # 평균 품질 점수 계산
-        stats['avg_quality_score'] = sum(stats['quality_scores']) / len(stats['quality_scores'])
-        
-        # 백분율 계산
-        total = stats['total_images']
-        stats['processing_levels_pct'] = {
-            level: (count / total) * 100 
-            for level, count in stats['processing_levels'].items()
-        }
-        
-        stats['quality_distribution_pct'] = {
-            grade: (count / total) * 100 
-            for grade, count in stats['quality_distribution'].items()
-        }
-        
-        return stats
->>>>>>> 6af28652
